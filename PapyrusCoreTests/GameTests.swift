//
//  GameTests.swift
//  PapyrusCore
//
//  Created by Chris Nevin on 24/04/2016.
//  Copyright © 2016 CJNevin. All rights reserved.
//

import XCTest
@testable import PapyrusCore

class GameTests: XCTestCase {
    
    var bag: Bag!
    var board: Board!
    
    override func setUp() {
        super.setUp()
        // Put setup code here. This method is called before the invocation of each test method in the class.
        bag = Bag()
        board = Board(config: SuperScrabbleBoardConfig())
    }
    
    override func tearDown() {
        // Put teardown code here. This method is called after the invocation of each test method in the class.
        super.tearDown()
        bag = nil
        board = nil
    }
    
    func eventHandler(event: GameEvent) {
        
    }
    
    func testBagCount() {
        let computer1 = Computer(difficulty: .Hard, rack: [], score: 0, solves: [], consecutiveSkips: 0)
        let computer2 = Computer(difficulty: .Easy, rack: [], score: 0, solves: [], consecutiveSkips: 0)
        let human1 = Human(rack: [], score: 0, solves: [], consecutiveSkips: 0)
<<<<<<< HEAD
        let game = Game.newGame(Dawg.singleton, board: board, bag: bag, players: [computer1, computer2, human1], eventHandler: eventHandler)
=======
        let game = Game.newGame(Dawg.singleton, board: board, bag: bag, players: [computer1, computer2, human1], serial: true, eventHandler: eventHandler)
>>>>>>> 7f79d6e7
        XCTAssertEqual(game.bag.remaining.count, game.bag.distribution.total - 21)
    }
    
    func testGameCompletes() {
        let computer1 = Computer(difficulty: .Hard, rack: [], score: 0, solves: [], consecutiveSkips: 0)
        let computer2 = Computer(difficulty: .Easy, rack: [], score: 0, solves: [], consecutiveSkips: 0)
<<<<<<< HEAD
        var game = Game.newGame(Dawg.singleton, board: board, bag: Bag(), players: [computer1, computer2], eventHandler: eventHandler)
        game.start()
    }
    
    func testGameStopsOnHumanTurn() {
        let computer1 = Computer(difficulty: .Hard, rack: [], score: 0, solves: [], consecutiveSkips: 0)
        let computer2 = Computer(difficulty: .Easy, rack: [], score: 0, solves: [], consecutiveSkips: 0)
        let human1 = Human(rack: [], score: 0, solves: [], consecutiveSkips: 0)
        let bagTotal = bag.remaining.count
        XCTAssertEqual(bagTotal, bag.distribution.total)
        var game = Game.newGame(Dawg.singleton, board: board, bag: bag, players: [computer1, computer2, human1], eventHandler: eventHandler)
        XCTAssertEqual(game.bag.remaining.count, bagTotal - 21)
        game.start()
        XCTAssertTrue(game.player is Human)
    }
    
=======
        let game = Game.newGame(Dawg.singleton, board: board, bag: Bag(), players: [computer1, computer2], serial: true, eventHandler: eventHandler)
        game.start()
    }
    
>>>>>>> 7f79d6e7
    func testGameRestores() {
        let computer1 = Computer(difficulty: .Hard, rack: [], score: 0, solves: [], consecutiveSkips: 0)
        let computer2 = Computer(difficulty: .Easy, rack: [], score: 0, solves: [], consecutiveSkips: 0)
        let human1 = Human(rack: [], score: 0, solves: [], consecutiveSkips: 0)
<<<<<<< HEAD
        var game = Game.newGame(Dawg.singleton, board: board, bag: bag, players: [computer1, computer2, human1], eventHandler: eventHandler)
=======
        let game = Game.newGame(Dawg.singleton, board: board, bag: bag, players: [computer1, computer2, human1], serial: true, eventHandler: eventHandler)
>>>>>>> 7f79d6e7
        game.start()
        
        let copiedGame = Game.restoreGame(game.solver.dictionary, board: board, bag: bag, players: game.players, playerIndex: game.playerIndex, eventHandler: eventHandler)
        XCTAssertEqual(copiedGame.solver.boardState, game.solver.boardState)
        XCTAssertEqual(copiedGame.solver.board, game.solver.board)
    }
    
}<|MERGE_RESOLUTION|>--- conflicted
+++ resolved
@@ -36,49 +36,22 @@
         let computer1 = Computer(difficulty: .Hard, rack: [], score: 0, solves: [], consecutiveSkips: 0)
         let computer2 = Computer(difficulty: .Easy, rack: [], score: 0, solves: [], consecutiveSkips: 0)
         let human1 = Human(rack: [], score: 0, solves: [], consecutiveSkips: 0)
-<<<<<<< HEAD
-        let game = Game.newGame(Dawg.singleton, board: board, bag: bag, players: [computer1, computer2, human1], eventHandler: eventHandler)
-=======
         let game = Game.newGame(Dawg.singleton, board: board, bag: bag, players: [computer1, computer2, human1], serial: true, eventHandler: eventHandler)
->>>>>>> 7f79d6e7
         XCTAssertEqual(game.bag.remaining.count, game.bag.distribution.total - 21)
     }
     
     func testGameCompletes() {
         let computer1 = Computer(difficulty: .Hard, rack: [], score: 0, solves: [], consecutiveSkips: 0)
         let computer2 = Computer(difficulty: .Easy, rack: [], score: 0, solves: [], consecutiveSkips: 0)
-<<<<<<< HEAD
-        var game = Game.newGame(Dawg.singleton, board: board, bag: Bag(), players: [computer1, computer2], eventHandler: eventHandler)
-        game.start()
-    }
-    
-    func testGameStopsOnHumanTurn() {
-        let computer1 = Computer(difficulty: .Hard, rack: [], score: 0, solves: [], consecutiveSkips: 0)
-        let computer2 = Computer(difficulty: .Easy, rack: [], score: 0, solves: [], consecutiveSkips: 0)
-        let human1 = Human(rack: [], score: 0, solves: [], consecutiveSkips: 0)
-        let bagTotal = bag.remaining.count
-        XCTAssertEqual(bagTotal, bag.distribution.total)
-        var game = Game.newGame(Dawg.singleton, board: board, bag: bag, players: [computer1, computer2, human1], eventHandler: eventHandler)
-        XCTAssertEqual(game.bag.remaining.count, bagTotal - 21)
-        game.start()
-        XCTAssertTrue(game.player is Human)
-    }
-    
-=======
         let game = Game.newGame(Dawg.singleton, board: board, bag: Bag(), players: [computer1, computer2], serial: true, eventHandler: eventHandler)
         game.start()
     }
     
->>>>>>> 7f79d6e7
     func testGameRestores() {
         let computer1 = Computer(difficulty: .Hard, rack: [], score: 0, solves: [], consecutiveSkips: 0)
         let computer2 = Computer(difficulty: .Easy, rack: [], score: 0, solves: [], consecutiveSkips: 0)
         let human1 = Human(rack: [], score: 0, solves: [], consecutiveSkips: 0)
-<<<<<<< HEAD
-        var game = Game.newGame(Dawg.singleton, board: board, bag: bag, players: [computer1, computer2, human1], eventHandler: eventHandler)
-=======
         let game = Game.newGame(Dawg.singleton, board: board, bag: bag, players: [computer1, computer2, human1], serial: true, eventHandler: eventHandler)
->>>>>>> 7f79d6e7
         game.start()
         
         let copiedGame = Game.restoreGame(game.solver.dictionary, board: board, bag: bag, players: game.players, playerIndex: game.playerIndex, eventHandler: eventHandler)
